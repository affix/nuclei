--- conflicted
+++ resolved
@@ -1,10 +1,6 @@
 MIT License
 
-<<<<<<< HEAD
-Copyright (c) 2020 ProjectDiscovery, Inc.
-=======
 Copyright (c) 2021 ProjectDiscovery, Inc.
->>>>>>> 4cb2b522
 
 Permission is hereby granted, free of charge, to any person obtaining a copy
 of this software and associated documentation files (the "Software"), to deal
