--- conflicted
+++ resolved
@@ -279,23 +279,13 @@
 	r.options.Output.Request(r.options.TemplateID, reqURL, "http", err)
 
 	duration := time.Since(timeStart)
-<<<<<<< HEAD
-	// Dump response - Step 1 - Decompression not yet handled
-	var dumpedResponse []byte
-	if r.options.Options.Debug || r.options.Options.DebugResponse || r.options.Options.JSONRequests {
-		var dumpErr error
-		dumpedResponse, dumpErr = httputil.DumpResponse(resp, true)
-		if dumpErr != nil {
-			return errors.Wrap(dumpErr, "could not dump http response")
-		}
-=======
+
 
 	dumpedResponse, err := httputil.DumpResponse(resp, true)
 	if err != nil {
 		_, _ = io.CopyN(ioutil.Discard, resp.Body, drainReqSize)
 		resp.Body.Close()
 		return errors.Wrap(err, "could not dump http response")
->>>>>>> 085a18fd
 	}
 
 	var bodyReader io.Reader
@@ -327,13 +317,9 @@
 
 	// Dump response - step 2 - replace gzip body with deflated one or with itself (NOP operation)
 	if r.options.Options.Debug || r.options.Options.DebugResponse {
-<<<<<<< HEAD
-		dumpedResponse = data
-=======
 		dumpedResponse = bytes.ReplaceAll(dumpedResponse, dataOrig, data)
 		redirectedResponse = bytes.ReplaceAll(redirectedResponse, dataOrig, data)
 
->>>>>>> 085a18fd
 		gologger.Info().Msgf("[%s] Dumped HTTP response for %s\n\n", r.options.TemplateID, formedURL)
 		gologger.Print().Msgf("%s", string(redirectedResponse))
 	}
