--- conflicted
+++ resolved
@@ -43,11 +43,8 @@
 	configDir := filepath.Join(home, "/.config", "/nuclei")
 	_ = os.MkdirAll(configDir, os.ModePerm)
 
-<<<<<<< HEAD
-	templatesConfigFile := filepath.Join(home, nucleiConfigFilename)
-=======
-	templatesConfigFile := path.Join(configDir, nucleiConfigFilename)
->>>>>>> 31fc50d2
+	templatesConfigFile := filepath.Join(configDir, nucleiConfigFilename)
+
 	if _, statErr := os.Stat(templatesConfigFile); !os.IsNotExist(statErr) {
 		config, readErr := readConfiguration()
 		if err != nil {
