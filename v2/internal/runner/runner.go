package runner

import (
	"bufio"
	"fmt"
	"os"
	"strings"
	"time"

	"github.com/logrusorgru/aurora"
	"github.com/projectdiscovery/gologger"
	"github.com/projectdiscovery/hmap/store/hybrid"
	"github.com/projectdiscovery/nuclei/v2/internal/collaborator"
	"github.com/projectdiscovery/nuclei/v2/internal/colorizer"
	"github.com/projectdiscovery/nuclei/v2/internal/progress"
	"github.com/projectdiscovery/nuclei/v2/internal/transform"
	"github.com/projectdiscovery/nuclei/v2/pkg/catalogue"
	"github.com/projectdiscovery/nuclei/v2/pkg/output"
	"github.com/projectdiscovery/nuclei/v2/pkg/projectfile"
	"github.com/projectdiscovery/nuclei/v2/pkg/protocols"
	"github.com/projectdiscovery/nuclei/v2/pkg/protocols/common/clusterer"
	"github.com/projectdiscovery/nuclei/v2/pkg/protocols/common/interactsh"
	"github.com/projectdiscovery/nuclei/v2/pkg/templates"
	"github.com/projectdiscovery/nuclei/v2/pkg/types"
	"github.com/remeh/sizedwaitgroup"
	"github.com/rs/xid"
	"go.uber.org/atomic"
	"go.uber.org/ratelimit"
)

// Runner is a client for running the enumeration process.
type Runner struct {
	hostMap         *hybrid.HybridMap
	output          output.Writer
	inputCount      int64
	templatesConfig *nucleiConfig
	options         *types.Options
	interactsh      *interactsh.Client
	projectFile     *projectfile.ProjectFile
	catalogue       *catalogue.Catalogue
	progress        *progress.Progress
	colorizer       aurora.Aurora
	severityColors  *colorizer.Colorizer
	ratelimiter     ratelimit.Limiter
}

// New creates a new client for running enumeration process.
func New(options *types.Options) (*Runner, error) {
	runner := &Runner{
		options: options,
	}
	if err := runner.updateTemplates(); err != nil {
		gologger.Warning().Msgf("Could not update templates: %s\n", err)
	}
	// Read nucleiignore file if given a templateconfig
	if runner.templatesConfig != nil {
		runner.readNucleiIgnoreFile()
	}
	runner.catalogue = catalogue.New(runner.options.TemplatesDirectory)

	// output coloring
	useColor := !options.NoColor
	runner.colorizer = aurora.NewAurora(useColor)
	runner.severityColors = colorizer.New(runner.colorizer)

	if options.TemplateList {
		runner.listAvailableTemplates()
		os.Exit(0)
	}

	if (len(options.Templates) == 0 || (options.Targets == "" && !options.Stdin && options.Target == "")) && options.UpdateTemplates {
		os.Exit(0)
	}
	if hm, err := hybrid.New(hybrid.DefaultDiskOptions); err != nil {
		gologger.Fatal().Msgf("Could not create temporary input file: %s\n", err)
	} else {
		runner.hostMap = hm
	}

	runner.inputCount = 0
	dupeCount := 0

	// Handle single target
	if options.Target != "" {
		runner.inputCount++
		// nolint:errcheck // ignoring error
		runner.hostMap.Set(options.Target, nil)
	}

	// Handle stdin
	if options.Stdin {
		scanner := bufio.NewScanner(os.Stdin)
		for scanner.Scan() {
			url := strings.TrimSpace(scanner.Text())
			if url == "" {
				continue
			}
			if _, ok := runner.hostMap.Get(url); ok {
				dupeCount++
				continue
			}
			runner.inputCount++
			// nolint:errcheck // ignoring error
			runner.hostMap.Set(url, nil)
		}
	}

	// Handle taget file
	if options.Targets != "" {
		input, err := os.Open(options.Targets)
		if err != nil {
			gologger.Fatal().Msgf("Could not open targets file '%s': %s\n", options.Targets, err)
		}
		scanner := bufio.NewScanner(input)
		for scanner.Scan() {
			url := strings.TrimSpace(scanner.Text())
			if url == "" {
				continue
			}
			if _, ok := runner.hostMap.Get(url); ok {
				dupeCount++
				continue
			}
			runner.inputCount++
			// nolint:errcheck // ignoring error
			runner.hostMap.Set(url, nil)
		}
		input.Close()
	}

	if dupeCount > 0 {
		gologger.Info().Msgf("Supplied input was automatically deduplicated (%d removed).", dupeCount)
	}

	// Create the output file if asked
	output, err := output.NewStandardWriter(!options.NoColor, options.NoMeta, options.JSON, options.Output, options.TraceLogFile)
	if err != nil {
		gologger.Fatal().Msgf("Could not create output file '%s': %s\n", options.Output, err)
	}
	runner.output = output

	// Creates the progress tracking object
	var progressErr error
	runner.progress, progressErr = progress.NewProgress(options.EnableProgressBar, options.Metrics, options.MetricsPort)
	if progressErr != nil {
		return nil, progressErr
	}

	// create project file if requested or load existing one
	if options.Project {
		var projectFileErr error
		runner.projectFile, projectFileErr = projectfile.New(&projectfile.Options{Path: options.ProjectPath, Cleanup: options.ProjectPath == ""})
		if projectFileErr != nil {
			return nil, projectFileErr
		}
	}

	if options.Interactsh {
		interactsh, err := interactsh.New(&interactsh.Options{
			ServerURL:      options.InteractshURL,
			CacheSize:      int64(options.InteractionsCacheSize),
			Eviction:       time.Duration(options.InteractionsEviction) * time.Second,
			ColldownPeriod: time.Duration(options.InteractionsColldownPeriod) * time.Second,
			PollDuration:   time.Duration(options.InteractionsPollDuration) * time.Second,
			Output:         runner.output,
			Progress:       runner.progress,
		})
		if err != nil {
			return nil, err
		}
		runner.interactsh = interactsh
	}

	// Enable Polling
	if options.BurpCollaboratorBiid != "" {
		collaborator.DefaultCollaborator.Collab.AddBIID(options.BurpCollaboratorBiid)
	}

	if options.RateLimit > 0 {
		runner.ratelimiter = ratelimit.New(options.RateLimit)
	} else {
		runner.ratelimiter = ratelimit.NewUnlimited()
	}
	return runner, nil
}

// Close releases all the resources and cleans up
func (r *Runner) Close() {
	if r.output != nil {
		r.output.Close()
	}
	r.hostMap.Close()
	if r.projectFile != nil {
		r.projectFile.Close()
	}
}

// RunEnumeration sets up the input layer for giving input nuclei.
// binary and runs the actual enumeration
func (r *Runner) RunEnumeration() {
	// resolves input templates definitions and any optional exclusion
	if len(r.options.Templates) == 0 && len(r.options.Tags) > 0 {
		r.options.Templates = append(r.options.Templates, r.options.TemplatesDirectory)
	}
	includedTemplates := r.catalogue.GetTemplatesPath(r.options.Templates)
	excludedTemplates := r.catalogue.GetTemplatesPath(r.options.ExcludedTemplates)
	// defaults to all templates
	allTemplates := includedTemplates

	if len(excludedTemplates) > 0 {
		excludedMap := make(map[string]struct{}, len(excludedTemplates))
		for _, excl := range excludedTemplates {
			excludedMap[excl] = struct{}{}
		}
		// rebuild list with only non-excluded templates
		allTemplates = []string{}

		for _, incl := range includedTemplates {
			if _, found := excludedMap[incl]; !found {
				allTemplates = append(allTemplates, incl)
			} else {
				gologger.Warning().Msgf("Excluding '%s'", incl)
			}
		}
	}

	executerOpts := &protocols.ExecuterOptions{
		Output:           r.output,
		Options:          r.options,
		Progress:         r.progress,
		Catalogue:        r.catalogue,
		RateLimiter:      r.ratelimiter,
		InteractshClient: r.interactsh,
		ProjectFile:      r.projectFile,
	}
	// pre-parse all the templates, apply filters
	finalTemplates := []*templates.Template{}
	availableTemplates, workflowCount := r.getParsedTemplatesFor(allTemplates, r.options.Severity)

	var unclusteredRequests int64 = 0
	for _, template := range availableTemplates {
		// workflows will dynamically adjust the totals while running, as
		// it can't be know in advance which requests will be called
		if len(template.Workflows) > 0 {
			continue
		}
		unclusteredRequests += int64(template.TotalRequests) * r.inputCount
	}

	originalTemplatesCount := len(availableTemplates)
	clusterCount := 0
	clusters := clusterer.Cluster(availableTemplates)
	for _, cluster := range clusters {
		if len(cluster) > 1 {
			clusterID := fmt.Sprintf("cluster-%s", xid.New().String())

			finalTemplates = append(finalTemplates, &templates.Template{
				ID:            clusterID,
				RequestsHTTP:  cluster[0].RequestsHTTP,
				Executer:      clusterer.NewExecuter(cluster, executerOpts),
				TotalRequests: len(cluster[0].RequestsHTTP),
			})
			clusterCount++
		} else {
			finalTemplates = append(finalTemplates, cluster[0])
		}
	}

	var totalRequests int64 = 0
	for _, t := range finalTemplates {
		if len(t.Workflows) > 0 {
			continue
		}
		totalRequests += int64(t.TotalRequests) * r.inputCount
	}
	if totalRequests < unclusteredRequests {
		gologger.Info().Msgf("Reduced %d requests to %d (%d templates clustered)", unclusteredRequests, totalRequests, clusterCount)
	}
	templateCount := originalTemplatesCount

	// 0 matches means no templates were found in directory
	if templateCount == 0 {
		gologger.Fatal().Msgf("Error, no templates were found.\n")
	}

	gologger.Info().Msgf("Using %s rules (%s templates, %s workflows)",
		r.colorizer.Bold(templateCount).String(),
		r.colorizer.Bold(templateCount-workflowCount).String(),
		r.colorizer.Bold(workflowCount).String())

	results := &atomic.Bool{}
	wgtemplates := sizedwaitgroup.New(r.options.TemplateThreads)
	// Starts polling or ignore
	collaborator.DefaultCollaborator.Poll()

	// tracks global progress and captures stdout/stderr until p.Wait finishes
	r.progress.Init(r.inputCount, templateCount, totalRequests)

<<<<<<< HEAD
	var normalized string
	var err error
	if len(r.options.Normalized) > 0 {
		if normalized, err = transform.Transform(r.options.Normalized); err != nil {
			gologger.Error().Msgf("Could not read normalize requests: %s\n", err)
		}
	}
	defer os.Remove(normalized)

	for _, t := range finalTemplates {
		wgtemplates.Add()
		go func(template *templates.Template) {
			defer wgtemplates.Done()

			if len(template.RequestsHTTP) > 0 {
				for _, request := range template.RequestsHTTP {
					if request.CompiledAnalyzer != nil {
						results.CAS(false, r.processTemplateWithListAndNormalized(template, normalized))
						return
					}
				}
			}
			if len(template.Workflows) > 0 {
				results.CAS(false, r.processWorkflowWithList(template))
			} else {
				results.CAS(false, r.processTemplateWithList(template))
			}
		}(t)
	}
=======
	for _, t := range finalTemplates {
		wgtemplates.Add()
		go func(template *templates.Template) {
			defer wgtemplates.Done()

			if len(template.Workflows) > 0 {
				results.CAS(false, r.processWorkflowWithList(template))
			} else {
				results.CAS(false, r.processTemplateWithList(template))
			}
		}(t)
	}
>>>>>>> 4991c4e7
	wgtemplates.Wait()
	r.progress.Stop()

	if normalized != "" && r.options.NormalizedOutput != "" {
		if err := os.Rename(normalized, r.options.NormalizedOutput); err != nil {
			gologger.Error().Msgf("Could not create normalized output: %s\n", err)
		}
	}
	if r.interactsh != nil {
		r.interactsh.Close()
	}
	if !results.Load() && r.progress.GetMatched() == 0 {
		if r.output != nil {
			r.output.Close()
			os.Remove(r.options.Output)
		}
		gologger.Info().Msgf("No results found. Better luck next time!")
	}
}<|MERGE_RESOLUTION|>--- conflicted
+++ resolved
@@ -224,15 +224,6 @@
 		}
 	}
 
-	executerOpts := &protocols.ExecuterOptions{
-		Output:           r.output,
-		Options:          r.options,
-		Progress:         r.progress,
-		Catalogue:        r.catalogue,
-		RateLimiter:      r.ratelimiter,
-		InteractshClient: r.interactsh,
-		ProjectFile:      r.projectFile,
-	}
 	// pre-parse all the templates, apply filters
 	finalTemplates := []*templates.Template{}
 	availableTemplates, workflowCount := r.getParsedTemplatesFor(allTemplates, r.options.Severity)
@@ -251,13 +242,23 @@
 	clusterCount := 0
 	clusters := clusterer.Cluster(availableTemplates)
 	for _, cluster := range clusters {
+		executerOpts := protocols.ExecuterOptions{
+			Output:           r.output,
+			Options:          r.options,
+			Progress:         r.progress,
+			Catalogue:        r.catalogue,
+			RateLimiter:      r.ratelimiter,
+			InteractshClient: r.interactsh,
+			ProjectFile:      r.projectFile,
+		}
+
 		if len(cluster) > 1 {
 			clusterID := fmt.Sprintf("cluster-%s", xid.New().String())
 
 			finalTemplates = append(finalTemplates, &templates.Template{
 				ID:            clusterID,
 				RequestsHTTP:  cluster[0].RequestsHTTP,
-				Executer:      clusterer.NewExecuter(cluster, executerOpts),
+				Executer:      clusterer.NewExecuter(cluster, &executerOpts),
 				TotalRequests: len(cluster[0].RequestsHTTP),
 			})
 			clusterCount++
@@ -296,7 +297,6 @@
 	// tracks global progress and captures stdout/stderr until p.Wait finishes
 	r.progress.Init(r.inputCount, templateCount, totalRequests)
 
-<<<<<<< HEAD
 	var normalized string
 	var err error
 	if len(r.options.Normalized) > 0 {
@@ -326,20 +326,6 @@
 			}
 		}(t)
 	}
-=======
-	for _, t := range finalTemplates {
-		wgtemplates.Add()
-		go func(template *templates.Template) {
-			defer wgtemplates.Done()
-
-			if len(template.Workflows) > 0 {
-				results.CAS(false, r.processWorkflowWithList(template))
-			} else {
-				results.CAS(false, r.processTemplateWithList(template))
-			}
-		}(t)
-	}
->>>>>>> 4991c4e7
 	wgtemplates.Wait()
 	r.progress.Stop()
 
